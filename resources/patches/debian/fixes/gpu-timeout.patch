description: 10 seconds may not be enough, so don't kill the gpu process until 20.
author: Chad MILLER <chad.miller@canonical.com>
bug-debian: http://bugs.debian.org/781940

--- a/gpu/ipc/service/gpu_watchdog_thread.cc
+++ b/gpu/ipc/service/gpu_watchdog_thread.cc
<<<<<<< HEAD
@@ -42,7 +42,7 @@
=======
@@ -42,7 +42,7 @@ const int kGpuTimeout = 30000;
>>>>>>> 265987d9
 // infected machines.
 const int kGpuTimeout = 15000;
 #else
-const int kGpuTimeout = 10000;
+const int kGpuTimeout = 20000;
 #endif
 
 #if defined(USE_X11)<|MERGE_RESOLUTION|>--- conflicted
+++ resolved
@@ -4,11 +4,7 @@
 
 --- a/gpu/ipc/service/gpu_watchdog_thread.cc
 +++ b/gpu/ipc/service/gpu_watchdog_thread.cc
-<<<<<<< HEAD
-@@ -42,7 +42,7 @@
-=======
 @@ -42,7 +42,7 @@ const int kGpuTimeout = 30000;
->>>>>>> 265987d9
  // infected machines.
  const int kGpuTimeout = 15000;
  #else
