--- conflicted
+++ resolved
@@ -36,11 +36,7 @@
 
 --- a/chrome/browser/about_flags.cc
 +++ b/chrome/browser/about_flags.cc
-<<<<<<< HEAD
-@@ -1276,12 +1276,14 @@ const FeatureEntry kFeatureEntries[] = {
-=======
 @@ -1269,12 +1269,14 @@ const FeatureEntry kFeatureEntries[] = {
->>>>>>> db11c838
      {"ui-disable-partial-swap", flag_descriptions::kUiPartialSwapName,
       flag_descriptions::kUiPartialSwapDescription, kOsAll,
       SINGLE_DISABLE_VALUE_TYPE(switches::kUIDisablePartialSwap)},
@@ -55,11 +51,7 @@
      {"enable-webrtc-hw-h264-encoding",
       flag_descriptions::kWebrtcHwH264EncodingName,
       flag_descriptions::kWebrtcHwH264EncodingDescription, kOsAndroid | kOsCrOS,
-<<<<<<< HEAD
-@@ -1610,6 +1612,13 @@ const FeatureEntry kFeatureEntries[] = {
-=======
 @@ -1643,6 +1645,13 @@ const FeatureEntry kFeatureEntries[] = {
->>>>>>> db11c838
       flag_descriptions::kShowTouchHudDescription, kOsCrOS,
       SINGLE_VALUE_TYPE(ash::switches::kAshTouchHud)},
  #endif  // OS_CHROMEOS
@@ -73,11 +65,7 @@
      {
          "disable-accelerated-video-decode",
          flag_descriptions::kAcceleratedVideoDecodeName,
-<<<<<<< HEAD
-@@ -1617,6 +1626,7 @@ const FeatureEntry kFeatureEntries[] = {
-=======
 @@ -1650,6 +1659,7 @@ const FeatureEntry kFeatureEntries[] = {
->>>>>>> db11c838
          kOsMac | kOsWin | kOsCrOS | kOsAndroid,
          SINGLE_DISABLE_VALUE_TYPE(switches::kDisableAcceleratedVideoDecode),
      },
@@ -85,11 +73,7 @@
  #if defined(OS_WIN)
      {"enable-hdr", flag_descriptions::kEnableHDRName,
       flag_descriptions::kEnableHDRDescription, kOsWin,
-<<<<<<< HEAD
-@@ -2295,12 +2305,17 @@ const FeatureEntry kFeatureEntries[] = {
-=======
 @@ -2322,12 +2332,17 @@ const FeatureEntry kFeatureEntries[] = {
->>>>>>> db11c838
       FEATURE_VALUE_TYPE(features::kOpenVR)},
  #endif  // ENABLE_OPENVR
  #endif  // ENABLE_VR
@@ -285,11 +269,7 @@
      switches::kDisableBackgroundTasks,
      switches::kDisableBackgroundTimerThrottling,
      switches::kDisableBreakpad,
-<<<<<<< HEAD
-@@ -2826,8 +2830,10 @@ void RenderProcessHostImpl::PropagateBro
-=======
 @@ -2935,8 +2939,10 @@ void RenderProcessHostImpl::PropagateBro
->>>>>>> db11c838
  #if BUILDFLAG(ENABLE_RUNTIME_MEDIA_RENDERER_SELECTION)
      switches::kDisableMojoRenderer,
  #endif
